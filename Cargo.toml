--- conflicted
+++ resolved
@@ -24,13 +24,8 @@
 color = ["papergrid/color", "ansi-str"]
 
 [dependencies]
-<<<<<<< HEAD
 tabled_derive = { path = "./tabled_derive" }
-papergrid = "0.2.1"
-=======
-tabled_derive = "0.2.0"
 papergrid = { path = "./papergrid" }
->>>>>>> 20ca0cc6
 ansi-str = { version = "0.1.1", optional = true }
 
 [dev-dependencies]
