--- conflicted
+++ resolved
@@ -487,13 +487,12 @@
         self.override_split_lines.insert(row, line.into());
     }
 
-<<<<<<< HEAD
     pub fn row_width(&self, row: usize) -> usize {
         let row_widths = (0..self.count_columns())
             .map(|col| {
                 let style = self.style(&Entity::Cell(row, col));
                 let content = self.get_cell_content(row, col);
-                string_width(content) + style.indent.left + style.indent.right
+                string_width(content) + style.padding.left.size + style.padding.right.size
             })
             .collect::<Vec<_>>();
 
@@ -512,35 +511,30 @@
         )
     }
 
-    fn add_split_lines_for_border(&mut self, frame: &EntityFrame, border: &Border) {
-        if border.left.is_some() && !self.is_vertical_present(frame.left_column) {
-            self.add_vertical_split(frame.left_column)
-=======
     fn add_split_lines(&mut self, entity: Entity, border: &Border) {
-        match entity {
-            Entity::Global => {
-                for column in 0..self.count_columns() {
-                    for row in 0..self.count_rows() {
+                match entity {
+                    Entity::Global => {
+                        for column in 0..self.count_columns() {
+                            for row in 0..self.count_rows() {
+                                self.add_split_lines_for_cell(row, column, border);
+                            }
+                        }
+                    }
+                    Entity::Column(column) => {
+                        for row in 0..self.count_rows() {
+                            self.add_split_lines_for_cell(row, column, border);
+                        }
+                    }
+                    Entity::Row(row) => {
+                        for column in 0..self.count_columns() {
+                            self.add_split_lines_for_cell(row, column, border);
+                        }
+                    }
+                    Entity::Cell(row, column) => {
                         self.add_split_lines_for_cell(row, column, border);
                     }
                 }
             }
-            Entity::Column(column) => {
-                for row in 0..self.count_rows() {
-                    self.add_split_lines_for_cell(row, column, border);
-                }
-            }
-            Entity::Row(row) => {
-                for column in 0..self.count_columns() {
-                    self.add_split_lines_for_cell(row, column, border);
-                }
-            }
-            Entity::Cell(row, column) => {
-                self.add_split_lines_for_cell(row, column, border);
-            }
->>>>>>> 20ca0cc6
-        }
-    }
 
     fn add_split_lines_for_cell(&mut self, row: usize, column: usize, border: &Border) {
         let left_affected = border.left.is_some()
